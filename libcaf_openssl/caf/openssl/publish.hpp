/******************************************************************************
 *                       ____    _    _____                                   *
 *                      / ___|  / \  |  ___|    C++                           *
 *                     | |     / _ \ | |_       Actor                         *
 *                     | |___ / ___ \|  _|      Framework                     *
 *                      \____/_/   \_|_|                                      *
 *                                                                            *
 * Copyright 2011-2018 Dominik Charousset                                     *
 *                                                                            *
 * Distributed under the terms and conditions of the BSD 3-Clause License or  *
 * (at your option) under the terms and conditions of the Boost Software      *
 * License 1.0. See accompanying files LICENSE and LICENSE_ALTERNATIVE.       *
 *                                                                            *
 * If you did not receive a copy of the license files, see                    *
 * http://opensource.org/licenses/BSD-3-Clause and                            *
 * http://www.boost.org/LICENSE_1_0.txt.                                      *
 ******************************************************************************/

#pragma once

#include <cstdint>
#include <set>
#include <string>

#include "caf/actor_cast.hpp"
#include "caf/actor_control_block.hpp"
#include "caf/detail/openssl_export.hpp"
#include "caf/error.hpp"
#include "caf/fwd.hpp"
#include "caf/sec.hpp"
#include "caf/typed_actor.hpp"

namespace caf::openssl {

/// @private
CAF_OPENSSL_EXPORT expected<uint16_t>
publish(actor_system& sys, const strong_actor_ptr& whom,
        std::set<std::string>&& sigs, uint16_t port, const char* cstr, bool ru);

/// Tries to publish `whom` at `port` and returns either an `error` or the
/// bound port.
/// @param whom Actor that should be published at `port`.
/// @param port Unused TCP port.
/// @param in The IP address to listen to or `INADDR_ANY` if `in == nullptr`.
/// @param reuse Create socket using `SO_REUSEADDR`.
/// @returns The actual port the OS uses after `bind()`. If `port == 0`
///          the OS chooses a random high-level port.
template <class Handle>
expected<uint16_t> publish(const Handle& whom, uint16_t port,
                           const char* in = nullptr, bool reuse = false) {
  if (!whom)
    return sec::cannot_publish_invalid_actor;
  auto& sys = whom.home_system();
  return publish(sys, actor_cast<strong_actor_ptr>(whom),
                 sys.message_types(whom), port, in, reuse);
}

<<<<<<< HEAD
} // namespace openssl
} // namespace caf
=======
} // namespace caf
>>>>>>> 3e3c9479
<|MERGE_RESOLUTION|>--- conflicted
+++ resolved
@@ -55,9 +55,4 @@
                  sys.message_types(whom), port, in, reuse);
 }
 
-<<<<<<< HEAD
-} // namespace openssl
-} // namespace caf
-=======
-} // namespace caf
->>>>>>> 3e3c9479
+} // namespace caf::openssl
/******************************************************************************
 *                       ____    _    _____                                   *
 *                      / ___|  / \  |  ___|    C++                           *
 *                     | |     / _ \ | |_       Actor                         *
 *                     | |___ / ___ \|  _|      Framework                     *
 *                      \____/_/   \_|_|                                      *
 *                                                                            *
 * Copyright 2011-2018 Dominik Charousset                                     *
 *                                                                            *
 * Distributed under the terms and conditions of the BSD 3-Clause License or  *
 * (at your option) under the terms and conditions of the Boost Software      *
 * License 1.0. See accompanying files LICENSE and LICENSE_ALTERNATIVE.       *
 *                                                                            *
 * If you did not receive a copy of the license files, see                    *
 * http://opensource.org/licenses/BSD-3-Clause and                            *
 * http://www.boost.org/LICENSE_1_0.txt.                                      *
 ******************************************************************************/

#pragma once

#include <cstdint>
#include <set>
#include <string>

#include "caf/actor_control_block.hpp"
#include "caf/actor_system.hpp"
#include "caf/detail/openssl_export.hpp"
#include "caf/fwd.hpp"

namespace caf::openssl {

/// @private
CAF_OPENSSL_EXPORT expected<strong_actor_ptr>
remote_actor(actor_system& sys, const std::set<std::string>& mpi,
             std::string host, uint16_t port);

/// Establish a new connection to the actor at `host` on given `port`.
/// @param host Valid hostname or IP address.
/// @param port TCP port.
/// @returns An `actor` to the proxy instance representing
///          a remote actor or an `error`.
template <class ActorHandle = actor>
expected<ActorHandle>
remote_actor(actor_system& sys, std::string host, uint16_t port) {
  detail::type_list<ActorHandle> tk;
  auto res = remote_actor(sys, sys.message_types(tk), std::move(host), port);
  if (res)
    return actor_cast<ActorHandle>(std::move(*res));
  return std::move(res.error());
}

<<<<<<< HEAD
} // namespace openssl
} // namespace caf
=======
} // namespace caf
>>>>>>> 3e3c9479
<|MERGE_RESOLUTION|>--- conflicted
+++ resolved
@@ -49,9 +49,4 @@
   return std::move(res.error());
 }
 
-<<<<<<< HEAD
-} // namespace openssl
-} // namespace caf
-=======
-} // namespace caf
->>>>>>> 3e3c9479
+} // namespace caf::openssl
/******************************************************************************\
 *           ___        __                                                    *
 *          /\_ \    __/\ \                                                   *
 *          \//\ \  /\_\ \ \____    ___   _____   _____      __               *
 *            \ \ \ \/\ \ \ '__`\  /'___\/\ '__`\/\ '__`\  /'__`\             *
 *             \_\ \_\ \ \ \ \L\ \/\ \__/\ \ \L\ \ \ \L\ \/\ \L\.\_           *
 *             /\____\\ \_\ \_,__/\ \____\\ \ ,__/\ \ ,__/\ \__/.\_\          *
 *             \/____/ \/_/\/___/  \/____/ \ \ \/  \ \ \/  \/__/\/_/          *
 *                                          \ \_\   \ \_\                     *
 *                                           \/_/    \/_/                     *
 *                                                                            *
 * Copyright (C) 2011-2013                                                    *
 * Dominik Charousset <dominik.charousset@haw-hamburg.de>                     *
 *                                                                            *
 * This file is part of libcppa.                                              *
 * libcppa is free software: you can redistribute it and/or modify it under   *
 * the terms of the GNU Lesser General Public License as published by the     *
 * Free Software Foundation; either version 2.1 of the License,               *
 * or (at your option) any later version.                                     *
 *                                                                            *
 * libcppa is distributed in the hope that it will be useful,                 *
 * but WITHOUT ANY WARRANTY; without even the implied warranty of             *
 * MERCHANTABILITY or FITNESS FOR A PARTICULAR PURPOSE.                       *
 * See the GNU Lesser General Public License for more details.                *
 *                                                                            *
 * You should have received a copy of the GNU Lesser General Public License   *
 * along with libcppa. If not, see <http://www.gnu.org/licenses/>.            *
\******************************************************************************/


#include <tuple>
#include <cerrno>
#include <memory>
#include <cstring>
#include <sstream>
#include <iostream>
#include <stdexcept>

#include "cppa/on.hpp"
#include "cppa/actor.hpp"
#include "cppa/match.hpp"
#include "cppa/config.hpp"
#include "cppa/logging.hpp"
#include "cppa/node_id.hpp"
#include "cppa/to_string.hpp"
#include "cppa/actor_proxy.hpp"
#include "cppa/binary_serializer.hpp"
#include "cppa/uniform_type_info.hpp"
#include "cppa/binary_deserializer.hpp"

#include "cppa/util/buffer.hpp"

#include "cppa/io/peer.hpp"
#include "cppa/io/acceptor.hpp"
#include "cppa/io/middleman.hpp"
#include "cppa/io/input_stream.hpp"
#include "cppa/io/output_stream.hpp"
#include "cppa/io/peer_acceptor.hpp"
#include "cppa/io/remote_actor_proxy.hpp"
#include "cppa/io/default_message_queue.hpp"
#include "cppa/io/middleman_event_handler.hpp"

#include "cppa/detail/fd_util.hpp"
#include "cppa/detail/actor_registry.hpp"

#include "cppa/intrusive/single_reader_queue.hpp"

using namespace std;

namespace cppa { namespace io {

class middleman_event {

    friend class intrusive::single_reader_queue<middleman_event>;

 public:

    template<typename Arg>
    middleman_event(Arg&& arg) : next(nullptr), fun(forward<Arg>(arg)) { }

    inline void operator()() { fun(); }

 private:

    middleman_event* next;
    function<void()> fun;

};

void middleman::continue_writer(continuable* ptr) {
    CPPA_LOG_TRACE(CPPA_ARG(ptr));
    m_handler->add_later(ptr, event::write);
}

void middleman::stop_writer(continuable* ptr) {
    CPPA_LOG_TRACE(CPPA_ARG(ptr));
    m_handler->erase_later(ptr, event::write);
}

bool middleman::has_writer(continuable* ptr) {
    return m_handler->has_writer(ptr);
}

void middleman::continue_reader(continuable* ptr) {
    CPPA_LOG_TRACE(CPPA_ARG(ptr));
    m_handler->add_later(ptr, event::read);
}

void middleman::stop_reader(continuable* ptr) {
    CPPA_LOG_TRACE(CPPA_ARG(ptr));
    m_handler->erase_later(ptr, event::read);
}

bool middleman::has_reader(continuable* ptr) {
    return m_handler->has_reader(ptr);
}

typedef intrusive::single_reader_queue<middleman_event> middleman_queue;

/*
 * A middleman also implements a "namespace" for actors.
 */
class middleman_impl : public middleman {

    friend class middleman;
    friend void middleman_loop(middleman_impl*);

 public:

    middleman_impl() : m_done(false) {
        m_handler = middleman_event_handler::create();
        m_namespace.set_proxy_factory([=](actor_id aid, node_id_ptr ptr) {
            return make_counted<remote_actor_proxy>(aid, std::move(ptr), this);
        });
        m_namespace.set_new_element_callback([=](actor_id aid, const node_id& node) {
            deliver(node,
                    {invalid_actor_addr, nullptr},
                    make_any_tuple(atom("MONITOR"),
                                   node_id::get(),
                                   aid));
        });
    }

    void run_later(function<void()> fun) override {
        m_queue.enqueue(new middleman_event(move(fun)));
        atomic_thread_fence(memory_order_seq_cst);
        uint8_t dummy = 0;
        auto res = ::write(m_pipe_write, &dummy, sizeof(dummy));
        // ignore result; write error only means middleman already exited
<<<<<<< HEAD
        static_cast<void>(res);
    }

    void register_peer(const node_id& node, peer* ptr) override {
        CPPA_LOG_TRACE("node = " << to_string(node) << ", ptr = " << ptr);
        auto& entry = m_peers[node];
        if (entry.impl == nullptr) {
            if (entry.queue == nullptr) entry.queue.emplace();
            ptr->set_queue(entry.queue);
            entry.impl = ptr;
            if (!entry.queue->empty()) {
                auto tmp = entry.queue->pop();
                ptr->enqueue(tmp.first, tmp.second);
            }
            CPPA_LOG_INFO("peer " << to_string(node) << " added");
        }
        else {
            CPPA_LOG_WARNING("peer " << to_string(node) << " already defined, "
                             "multiple calls to remote_actor()?");
        }
    }

    peer* get_peer(const node_id& node) override {
        CPPA_LOG_TRACE(CPPA_TARG(node, to_string));
        auto i = m_peers.find(node);
        if (i != m_peers.end()) {
            CPPA_REQUIRE(i->second.impl != nullptr);
            CPPA_LOG_DEBUG("result = " << i->second.impl);
            return i->second.impl;
        }
        CPPA_LOG_DEBUG("result = nullptr");
        return nullptr;
=======
        auto unused_ret = write(m_pipe_write, &dummy, sizeof(dummy));
        static_cast<void>(unused_ret);
>>>>>>> 2d139cd8
    }

    void del_acceptor(peer_acceptor* ptr) override {
        auto i = m_acceptors.begin();
        auto e = m_acceptors.end();
        while (i != e) {
            auto& vec = i->second;
            auto last = vec.end();
            auto iter = std::find(vec.begin(), last, ptr);
            if (iter != last) vec.erase(iter);
            if (not vec.empty()) ++i;
            else i = m_acceptors.erase(i);
        }
    }

    void deliver(const node_id& node,
                 const message_header& hdr,
                 any_tuple msg                  ) override {
        auto& entry = m_peers[node];
        if (entry.impl) {
            CPPA_REQUIRE(entry.queue != nullptr);
            if (!entry.impl->has_unwritten_data()) {
                CPPA_REQUIRE(entry.queue->empty());
                entry.impl->enqueue(hdr, msg);
                return;
            }
        }
        if (entry.queue == nullptr) entry.queue.emplace();
        entry.queue->emplace(hdr, msg);
    }

    void last_proxy_exited(peer* pptr) override {
        CPPA_REQUIRE(pptr != nullptr);
        CPPA_REQUIRE(pptr->m_queue != nullptr);
        CPPA_LOG_TRACE(CPPA_ARG(pptr)
                       << ", pptr->node() = " << to_string(pptr->node()));
        if (pptr->erase_on_last_proxy_exited() && pptr->queue().empty()) {
            stop_reader(pptr);
            del_peer(pptr);
        }
    }

    void new_peer(const input_stream_ptr& in,
                  const output_stream_ptr& out,
                  const node_id_ptr& node = nullptr) override {
        CPPA_LOG_TRACE("");
        auto ptr = new peer(this, in, out, node);
        continue_reader(ptr);
        if (node) register_peer(*node, ptr);
    }

    void del_peer(peer* pptr) override {
        CPPA_LOG_TRACE(CPPA_ARG(pptr));
        auto i = m_peers.find(pptr->node());
        if (i != m_peers.end()) {
            CPPA_LOG_DEBUG_IF(i->second.impl != pptr,
                              "node " << to_string(pptr->node())
                              << " does not exist in m_peers");
            if (i->second.impl == pptr) {
                m_peers.erase(i);
            }
        }
    }

    void register_acceptor(const actor_addr& whom, peer_acceptor* ptr) override {
        run_later([=] {
            CPPA_LOGC_TRACE("cppa::io::middleman",
                            "register_acceptor$lambda", "");
            m_acceptors[whom].push_back(ptr);
            continue_reader(ptr);
        });
    }

 protected:

    void initialize() override {
        int pipefds[2];
        if (pipe(pipefds) != 0) { CPPA_CRITICAL("cannot create pipe"); }
        m_pipe_read = pipefds[0];
        m_pipe_write = pipefds[1];
        detail::fd_util::nonblocking(m_pipe_read, true);
        // start threads
        m_thread = thread([this] { middleman_loop(this); });
    }

    void destroy() override {
        run_later([this] {
            CPPA_LOGM_TRACE("destroy$helper", "");
            this->m_done = true;
        });
        m_thread.join();
        close(m_pipe_read);
        close(m_pipe_write);
    }

 private:

    inline void quit() { m_done = true; }

    inline bool done() const { return m_done; }

    bool m_done;

    middleman_event_handler& handler();

    thread m_thread;
    native_socket_type m_pipe_read;
    native_socket_type m_pipe_write;
    middleman_queue m_queue;

    struct peer_entry {
        peer* impl;
        default_message_queue_ptr queue;
    };

    std::map<actor_addr, std::vector<peer_acceptor*>> m_acceptors;
    std::map<node_id, peer_entry> m_peers;

};

class middleman_overseer : public continuable {

    typedef continuable super;

 public:

    middleman_overseer(int pipe_fd, middleman_queue& q)
    : super(pipe_fd), m_queue(q) { }

    void dispose() override {
        delete this;
    }

    continue_reading_result continue_reading() {
        CPPA_LOG_TRACE("");
        static constexpr size_t num_dummies = 64;
        uint8_t dummies[num_dummies];
        auto read_result = ::read(read_handle(), dummies, num_dummies);
        CPPA_LOG_DEBUG("read " << read_result << " messages from queue");
        if (read_result < 0) {
            if (errno == EAGAIN || errno == EWOULDBLOCK) {
                // try again later
                return read_continue_later;
            }
            else {
                CPPA_LOG_ERROR("cannot read from pipe");
                CPPA_CRITICAL("cannot read from pipe");
            }
        }
        for (int i = 0; i < read_result; ++i) {
            unique_ptr<middleman_event> msg(m_queue.try_pop());
            if (!msg) {
                CPPA_LOG_ERROR("nullptr dequeued");
                CPPA_CRITICAL("nullptr dequeued");
            }
            CPPA_LOGF_DEBUG("execute run_later functor");
            (*msg)();
        }
        return read_continue_later;
    }

    void io_failed(event_bitmask) override {
        CPPA_CRITICAL("IO on pipe failed");
    }

 private:

    middleman_queue& m_queue;

};

middleman::~middleman() { }

void middleman_loop(middleman_impl* impl) {
    middleman_event_handler* handler = impl->m_handler.get();
    CPPA_LOGF_TRACE("run middleman loop");
    CPPA_LOGF_INFO("middleman runs at "
                   << to_string(*node_id::get()));
    handler->init();
    impl->continue_reader(new middleman_overseer(impl->m_pipe_read, impl->m_queue));
    handler->update();
    while (!impl->done()) {
        handler->poll([&](event_bitmask mask, continuable* io) {
            switch (mask) {
                default: CPPA_CRITICAL("invalid event");
                case event::none: break;
                case event::both:
                case event::write: {
                    CPPA_LOGF_DEBUG("handle event::write for " << io);
                    switch (io->continue_writing()) {
                        case read_failure:
                            io->io_failed(event::write);
                            // fall through
                        case write_closed:
                            impl->stop_writer(io);
                            CPPA_LOGF_DEBUG("writer removed because of error");
                            break;
                        case write_done:
                            impl->stop_writer(io);
                            break;
                        default: break;
                    }
                    if (mask == event::write) break;
                    // else: fall through
                    CPPA_LOGF_DEBUG("handle event::both; fall through");
                }
                case event::read: {
                    CPPA_LOGF_DEBUG("handle event::read for " << io);
                    switch (io->continue_reading()) {
                        case read_failure:
                            io->io_failed(event::read);
                            // fall through
                        case read_closed:
                            impl->stop_reader(io);
                            CPPA_LOGF_DEBUG("remove peer");
                            break;
                        default: break;
                    }
                    break;
                }
                case event::error: {
                    CPPA_LOGF_DEBUG("event::error; remove peer " << io);
                    io->io_failed(event::write);
                    io->io_failed(event::read);
                    impl->stop_reader(io);
                    impl->stop_writer(io);
                }
            }
        });
    }
    CPPA_LOGF_DEBUG("event loop done, erase all readers");
    // make sure to write everything before shutting down
    handler->for_each_reader([handler](continuable* ptr) {
        handler->erase_later(ptr, event::read);
    });
    handler->update();
    CPPA_LOGF_DEBUG("flush outgoing messages");
    CPPA_LOGF_DEBUG_IF(handler->num_sockets() == 0,
                       "nothing to flush, no writer left");
    while (handler->num_sockets() > 0) {
        handler->poll([&](event_bitmask mask, continuable* io) {
            switch (mask) {
                case event::write:
                    switch (io->continue_writing()) {
                        case write_failure:
                            io->io_failed(event::write);
                            // fall through
                        case write_closed:
                        case write_done:
                            handler->erase_later(io, event::write);
                            break;
                        default: break;
                    }
                    break;
                case event::error:
                    io->io_failed(event::write);
                    io->io_failed(event::read);
                    handler->erase_later(io, event::both);
                    break;
                default:
                    CPPA_LOGF_ERROR("expected event::write only "
                                    "during shutdown phase");
                    handler->erase_later(io, event::read);
                    break;
            }
        });
    }
    CPPA_LOGF_DEBUG("middleman loop done");
}

<<<<<<< HEAD
middleman* middleman::create_singleton() {
    return new middleman_impl;
}

} } // namespace cppa::detail
=======
} // namespace io

namespace {

std::atomic<size_t> default_max_msg_size{16 * 1024 * 1024};

} // namespace <anonymous>

void max_msg_size(size_t size)
{
  default_max_msg_size = size;
}

size_t max_msg_size()
{
  return default_max_msg_size;
}

} // namespace cppa
>>>>>>> 2d139cd8
<|MERGE_RESOLUTION|>--- conflicted
+++ resolved
@@ -147,7 +147,6 @@
         uint8_t dummy = 0;
         auto res = ::write(m_pipe_write, &dummy, sizeof(dummy));
         // ignore result; write error only means middleman already exited
-<<<<<<< HEAD
         static_cast<void>(res);
     }
 
@@ -180,10 +179,6 @@
         }
         CPPA_LOG_DEBUG("result = nullptr");
         return nullptr;
-=======
-        auto unused_ret = write(m_pipe_write, &dummy, sizeof(dummy));
-        static_cast<void>(unused_ret);
->>>>>>> 2d139cd8
     }
 
     void del_acceptor(peer_acceptor* ptr) override {
@@ -454,13 +449,10 @@
     CPPA_LOGF_DEBUG("middleman loop done");
 }
 
-<<<<<<< HEAD
 middleman* middleman::create_singleton() {
     return new middleman_impl;
 }
 
-} } // namespace cppa::detail
-=======
 } // namespace io
 
 namespace {
@@ -479,5 +471,4 @@
   return default_max_msg_size;
 }
 
-} // namespace cppa
->>>>>>> 2d139cd8
+} // namespace cppa
/******************************************************************************
 *                       ____    _    _____                                   *
 *                      / ___|  / \  |  ___|    C++                           *
 *                     | |     / _ \ | |_       Actor                         *
 *                     | |___ / ___ \|  _|      Framework                     *
 *                      \____/_/   \_|_|                                      *
 *                                                                            *
 * Copyright 2011-2018 Dominik Charousset                                     *
 *                                                                            *
 * Distributed under the terms and conditions of the BSD 3-Clause License or  *
 * (at your option) under the terms and conditions of the Boost Software      *
 * License 1.0. See accompanying files LICENSE and LICENSE_ALTERNATIVE.       *
 *                                                                            *
 * If you did not receive a copy of the license files, see                    *
 * http://opensource.org/licenses/BSD-3-Clause and                            *
 * http://www.boost.org/LICENSE_1_0.txt.                                      *
 ******************************************************************************/

#include "caf/detail/thread_safe_actor_clock.hpp"

namespace caf {
namespace detail {

namespace {

using guard_type = std::unique_lock<std::mutex>;

} // namespace <anonymous>

thread_safe_actor_clock::thread_safe_actor_clock() : done_(false) {
  // nop
}

void thread_safe_actor_clock::set_ordinary_timeout(time_point t,
                                                  abstract_actor* self,
                                                  atom_value type,
                                                  uint64_t id) {
  guard_type guard{mx_};
<<<<<<< HEAD
  if (!done_) {
    super::set_receive_timeout(t, self, id);
    cv_.notify_all();
  }
=======
  super::set_ordinary_timeout(t, self, type, id);
  cv_.notify_all();
>>>>>>> 9828d2b9
}

void thread_safe_actor_clock::set_request_timeout(time_point t,
                                                  abstract_actor* self,
                                                  message_id id) {
  guard_type guard{mx_};
  if (!done_) {
    super::set_request_timeout(t, self, id);
    cv_.notify_all();
  }
}

void thread_safe_actor_clock::cancel_ordinary_timeout(abstract_actor* self,
                                                      atom_value type) {
  guard_type guard{mx_};
<<<<<<< HEAD
  if (!done_) {
    super::cancel_receive_timeout(self);
    cv_.notify_all();
  }
=======
  super::cancel_ordinary_timeout(self, type);
  cv_.notify_all();
>>>>>>> 9828d2b9
}

void thread_safe_actor_clock::cancel_request_timeout(abstract_actor* self,
                                                     message_id id) {
  guard_type guard{mx_};
  if (!done_) {
    super::cancel_request_timeout(self, id);
    cv_.notify_all();
  }
}

void thread_safe_actor_clock::cancel_timeouts(abstract_actor* self) {
  guard_type guard{mx_};
  if (!done_) {
    super::cancel_timeouts(self);
    cv_.notify_all();
  }
}

void thread_safe_actor_clock::schedule_message(time_point t,
                                               strong_actor_ptr receiver,
                                               mailbox_element_ptr content) {
  guard_type guard{mx_};
  if (!done_) {
    super::schedule_message(t, std::move(receiver), std::move(content));
    cv_.notify_all();
  }
}

void thread_safe_actor_clock::schedule_message(time_point t, group target,
                                               strong_actor_ptr sender,
                                               message content) {
  guard_type guard{mx_};
  if (!done_) {
    super::schedule_message(t, std::move(target), std::move(sender),
                            std::move(content));
    cv_.notify_all();
  }
}

void thread_safe_actor_clock::cancel_all() {
  guard_type guard{mx_};
  super::cancel_all();
  cv_.notify_all();
}

void thread_safe_actor_clock::run_dispatch_loop() {
  visitor f{this};
  guard_type guard{mx_};
  while (done_ == false) {
    // Wait for non-empty schedule.
    if (schedule_.empty()) {
      cv_.wait(guard);
    } else {
      auto tout = schedule_.begin()->first;
      cv_.wait_until(guard, tout);
    }
    // Double-check whether schedule is non-empty and execute it.
    if (!schedule_.empty()) {
      auto t = now();
      auto i = schedule_.begin();
      while (i != schedule_.end() && i->first <= t) {
        visit(f, i->second);
        i = schedule_.erase(i);
      }
    }
  }
  schedule_.clear();
}

void thread_safe_actor_clock::cancel_dispatch_loop() {
  guard_type guard{mx_};
  done_ = true;
  cv_.notify_all();
}

} // namespace detail
} // namespace caf<|MERGE_RESOLUTION|>--- conflicted
+++ resolved
@@ -36,15 +36,10 @@
                                                   atom_value type,
                                                   uint64_t id) {
   guard_type guard{mx_};
-<<<<<<< HEAD
   if (!done_) {
-    super::set_receive_timeout(t, self, id);
+    super::set_ordinary_timeout(t, self, type, id);
     cv_.notify_all();
   }
-=======
-  super::set_ordinary_timeout(t, self, type, id);
-  cv_.notify_all();
->>>>>>> 9828d2b9
 }
 
 void thread_safe_actor_clock::set_request_timeout(time_point t,
@@ -60,15 +55,10 @@
 void thread_safe_actor_clock::cancel_ordinary_timeout(abstract_actor* self,
                                                       atom_value type) {
   guard_type guard{mx_};
-<<<<<<< HEAD
   if (!done_) {
-    super::cancel_receive_timeout(self);
+    super::cancel_ordinary_timeout(self, type);
     cv_.notify_all();
   }
-=======
-  super::cancel_ordinary_timeout(self, type);
-  cv_.notify_all();
->>>>>>> 9828d2b9
 }
 
 void thread_safe_actor_clock::cancel_request_timeout(abstract_actor* self,

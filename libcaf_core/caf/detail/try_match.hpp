/******************************************************************************
 *                       ____    _    _____                                   *
 *                      / ___|  / \  |  ___|    C++                           *
 *                     | |     / _ \ | |_       Actor                         *
 *                     | |___ / ___ \|  _|      Framework                     *
 *                      \____/_/   \_|_|                                      *
 *                                                                            *
 * Copyright 2011-2018 Dominik Charousset                                     *
 *                                                                            *
 * Distributed under the terms and conditions of the BSD 3-Clause License or  *
 * (at your option) under the terms and conditions of the Boost Software      *
 * License 1.0. See accompanying files LICENSE and LICENSE_ALTERNATIVE.       *
 *                                                                            *
 * If you did not receive a copy of the license files, see                    *
 * http://opensource.org/licenses/BSD-3-Clause and                            *
 * http://www.boost.org/LICENSE_1_0.txt.                                      *
 ******************************************************************************/

#pragma once

#include <array>
#include <numeric>
#include <typeinfo>

#include "caf/atom.hpp"
#include "caf/detail/core_export.hpp"
#include "caf/detail/type_list.hpp"
#include "caf/type_nr.hpp"

namespace caf::detail {

struct meta_element {
  atom_value v;
  uint16_t typenr;
  const std::type_info* type;
  bool (*fun)(const meta_element&, const type_erased_tuple&, size_t);
};

CAF_CORE_EXPORT bool
match_element(const meta_element&, const type_erased_tuple&, size_t);

CAF_CORE_EXPORT bool
match_atom_constant(const meta_element&, const type_erased_tuple&, size_t);

template <class T, uint16_t TN = type_nr<T>::value>
struct meta_element_factory {
  static meta_element create() {
    return {static_cast<atom_value>(0), TN, nullptr, match_element};
  }
};

template <class T>
struct meta_element_factory<T, 0> {
  static meta_element create() {
    return {static_cast<atom_value>(0), 0, &typeid(T), match_element};
  }
};

template <atom_value V>
struct meta_element_factory<atom_constant<V>, type_nr<atom_value>::value> {
  static meta_element create() {
    return {V, type_nr<atom_value>::value, nullptr, match_atom_constant};
  }
};

template <class TypeList>
struct meta_elements;

template <class... Ts>
struct meta_elements<type_list<Ts...>> {
  std::array<meta_element, sizeof...(Ts)> arr;
  meta_elements() : arr{{meta_element_factory<Ts>::create()...}} {
    // nop
  }
};

CAF_CORE_EXPORT bool
try_match(const type_erased_tuple& xs, const meta_element* iter, size_t ps);

<<<<<<< HEAD
} // namespace detail
} // namespace caf
=======
} // namespace caf
>>>>>>> 3e3c9479
<|MERGE_RESOLUTION|>--- conflicted
+++ resolved
@@ -77,9 +77,4 @@
 CAF_CORE_EXPORT bool
 try_match(const type_erased_tuple& xs, const meta_element* iter, size_t ps);
 
-<<<<<<< HEAD
-} // namespace detail
-} // namespace caf
-=======
-} // namespace caf
->>>>>>> 3e3c9479
+} // namespace caf::detail
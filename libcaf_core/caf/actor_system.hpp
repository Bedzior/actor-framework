--- conflicted
+++ resolved
@@ -577,17 +577,14 @@
     internal_actors_[internal_actor_id(atom("ConfigServ"))] = std::move(x);
   }
 
-<<<<<<< HEAD
   // -- member variables -------------------------------------------------------
 
+  /// Sets the internal actor for storing the peer addresses.
+  void peer_serv(strong_actor_ptr x) {
+    internal_actors_[internal_actor_id(atom("PeerServ"))] = std::move(x);
+  }
+
   /// Used to generate ascending actor IDs.
-=======
-  /// Sets the internal actor for storing the peer addresses.
-  inline void peer_serv(strong_actor_ptr x) {
-    internal_actors_[internal_actor_id(atom("PeerServ"))] = std::move(x);
-  }
-
->>>>>>> e781635d
   std::atomic<size_t> ids_;
 
   /// Stores runtime type information for builtin and user-defined types.
